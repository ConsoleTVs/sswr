<<<<<<< HEAD
import { SWR, SWRKey, SWROptions, SWRMutateOptions, SWRRevalidateOptions, CacheClearOptions } from 'swrev'
import { onDestroy, beforeUpdate } from 'svelte'
=======
import { SWR, SWRKey, SWROptions, SWRMutateOptions, SWRMutateValue, SWRRevalidateOptions, CacheClearOptions } from 'swrev'
import { onDestroy, onMount } from 'svelte'
>>>>>>> 27fbaad7
import { writable, derived } from 'svelte/store'

/**
 * Exports the extended SWR class with an extra method
 * build for svelte.
 */
export class SSWR extends SWR {
  /**
   * Svelte specific use of SWR.
   */
  useSWR<D = any, E = Error>(key: SWRKey | undefined | (() => SWRKey | undefined), options?: Partial<SWROptions<D>>) {
    let unsubscribe: undefined | (() => void) = undefined

    // Contains the data and errors stores.
    const data = writable<D | undefined>(undefined, () => () => unsubscribe?.())
    const error = writable<E | undefined>(undefined, () => () => unsubscribe?.())

    // Stores the unsubscription handler
    beforeUpdate(() => {
      // Handlers that will be executed when data changes.
      const onData = (d: D) => {
        // Set the last error to undefined
        // since we just got a correct data.
        error.set(undefined)
        // Set the data's value to the new value.
        data.set(d)
      }
      const onError = (e: E) => error.set(e)

      // Subscribe and use the SWR fetch using the given key.
      if (!unsubscribe) {
        unsubscribe = this.use<D, E>(key, onData, onError, {
          loadInitialCache: true,
          ...options,
        }).unsubscribe
      }
    })

    // Cleanup code to unsubscribe.
    onDestroy(() => unsubscribe?.())

    // Mutates the current key.
    const mutate = (value: SWRMutateValue<D>, ops?: Partial<SWRMutateOptions<D>>) => {
      return this.mutate(this.resolveKey(key), value, {
        revalidateOptions: options,
        ...ops,
      })
    }

    // Revalidates the current key.
    const revalidate = (ops?: Partial<SWRRevalidateOptions<D>>) => {
      return this.revalidate(this.resolveKey(key), { ...options, ...ops })
    }

    // Clears the current key from cache.
    const clear = (ops?: Partial<CacheClearOptions>) => {
      return this.clear(this.resolveKey(key), ops)
    }

    // Determines if the request is still on its way
    // and therefore, it's still loading.
    const isLoading = derived([data, error], ([data, error]) => data === undefined && error === undefined)

    // Determines if the data is valid. This means that
    // there is no error associated with the data.
    // This exists because errors do not wipe the data value
    // and can still be used.
    const isValid = derived([data, error], ([data, error]) => data !== undefined && error === undefined)

    // Return the needed items.
    return { data, error, mutate, revalidate, clear, isLoading, isValid }
  }
}

/**
 * Creates a mew SWR instance and exports basic methods to
 * work with without the need for method calling.
 */
export const createSWR = <D = any>(options?: Partial<SWROptions<D>>) => new SSWR(options)

/**
 * Default SWR instance. Can be replaced
 * with the `createDefaultSWR` function.
 */
export let swr = createSWR()

/**
 * Creates and sets a default SWR instance given
 * the options.
 */
export const createDefaultSWR = <D = any>(options?: Partial<SWROptions<D>>) => {
  swr = createSWR<D>(options)
  return swr
}

/**
 * Gets the data of the given key. Keep in mind
 * this data will be stale and revalidate in the background
 * unless specified otherwise.
 */
export const subscribe = <D>(key: SWRKey | undefined, onData: (value: D) => any) => {
  return swr.subscribe<D>(key, onData)
}

/**
 * Subscribes to errors on the given key.
 */
export const subscribeErrors = <E>(key: SWRKey | undefined, onError: (error: E) => any) => {
  return swr.subscribeErrors<E>(key, onError)
}

/**
 * Gets the current cached data of the given key.
 * This does not trigger any revalidation nor mutation
 * of the data.
 * - If the data has never been validated
 * (there is no cache) it will return undefined.
 * - If the item is pending to resolve (there is a request
 * pending to resolve) it will return undefined.
 */
export const get = <D = any>(key?: SWRKey): D | undefined => {
  return swr.get<D>(key)
}

/**
 * Gets an element from the cache. The difference
 * with the get is that this method returns a promise
 * that will resolve the the value. If there's no item
 * in the cache, it will wait for it before resolving.
 */
export const getOrWait = <D = any>(key: SWRKey): Promise<D> => {
  return swr.getOrWait<D>(key)
}

/**
 * Use a SWR value given the key and
 * subscribe to future changes.
 */
export const use = <D = any, E = Error>(
  key: SWRKey | undefined | (() => SWRKey | undefined),
  onData: (value: D) => void,
  onError: (error: E) => void,
  options?: Partial<SWROptions<D>>
) => {
  return swr.use<D, E>(key, onData, onError, options)
}

/**
 * Use the SWR with a vue application.
 */
export const useSWR = <D = any, E = Error>(
  key: SWRKey | undefined | (() => SWRKey | undefined),
  options?: Partial<SWROptions<D>>
) => {
  return swr.useSWR<D, E>(key, options)
}

/**
 * Mutates the data of a given key with a new value.
 * This is used to replace the cache contents of the
 * given key manually.
 */
export const mutate = <D = any>(key: SWRKey, value: SWRMutateValue<D>, options?: Partial<SWRMutateOptions<D>>) => {
  return swr.mutate<D>(key, value, options)
}

/**
 * Revalidates the key and mutates the cache if needed.
 */
export const revalidate = <D>(key: SWRKey, options?: Partial<SWRRevalidateOptions<D>>) => {
  return swr.revalidate(key, options)
}

/**
 * Clear the specified keys from the cache. If no keys
 * are specified, it clears all the cache keys.
 */
export const clear = (keys?: string | string[], options?: Partial<CacheClearOptions>) => {
  return swr.clear(keys, options)
}<|MERGE_RESOLUTION|>--- conflicted
+++ resolved
@@ -1,10 +1,5 @@
-<<<<<<< HEAD
-import { SWR, SWRKey, SWROptions, SWRMutateOptions, SWRRevalidateOptions, CacheClearOptions } from 'swrev'
+import { SWR, SWRKey, SWROptions, SWRMutateOptions, SWRMutateValue, SWRRevalidateOptions, CacheClearOptions } from 'swrev'
 import { onDestroy, beforeUpdate } from 'svelte'
-=======
-import { SWR, SWRKey, SWROptions, SWRMutateOptions, SWRMutateValue, SWRRevalidateOptions, CacheClearOptions } from 'swrev'
-import { onDestroy, onMount } from 'svelte'
->>>>>>> 27fbaad7
 import { writable, derived } from 'svelte/store'
 
 /**
